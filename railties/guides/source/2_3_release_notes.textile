--- conflicted
+++ resolved
@@ -28,21 +28,12 @@
 * +CgiRequest+ and +CgiResponse+ have been removed.
 * Session stores are now lazy loaded. If you never access the session object during a request, it will never attempt to load the session data (parse the cookie, load the data from memcache, or lookup an Active Record object).
 * You no longer need to use +CGI::Cookie.new+ in your tests for setting a cookie value. Assigning a +String+ value to request.cookies["foo"] now sets the cookie as expected.
-<<<<<<< HEAD
-* +CGI::Session::CookieStore+ has been replaced by +ActionController::Session::CookieStore+
-* +CGI::Session::MemCacheStore+ has been replaced by +ActionController::Session::MemCacheStore+
-* +CGI::Session::ActiveRecordStore+ has been replaced by +ActiveRecord::SessionStore+
-* You can still change your session store with +ActionController::Base.session_store = :active_record_store+
-* Default session options are still set with +ActionController::Base.session = { :key => "..." }+. However, the +:session_domain+ option has been renamed to +:domain+.
-* The mutex that normally wraps your entire request has been moved into middleware, +ActionController::Lock+
-=======
 * +CGI::Session::CookieStore+ has been replaced by +ActionController::Session::CookieStore+.
 * +CGI::Session::MemCacheStore+ has been replaced by +ActionController::Session::MemCacheStore+.
 * +CGI::Session::ActiveRecordStore+ has been replaced by +ActiveRecord::SessionStore+.
 * You can still change your session store with +ActionController::Base.session_store = :active_record_store+.
-* Default sessions options are still set with +ActionController::Base.session = { :key => "..." }+.
+* Default sessions options are still set with +ActionController::Base.session = { :key => "..." }+. However, the +:session_domain+ option has been renamed to +:domain+.
 * The mutex that normally wraps your entire request has been moved into middleware, +ActionController::Lock+.
->>>>>>> 0e6b9695
 * +ActionController::AbstractRequest+ and +ActionController::Request+ have been unified. The new +ActionController::Request+ inherits from +Rack::Request+. This affects access to +response.headers['type']+ in test requests. Use +response.content_type+ instead.
 * +ActiveRecord::QueryCache+ middleware is automatically inserted onto the middleware stack if +ActiveRecord+ has been loaded. This middleware sets up and flushes the per-request Active Record query cache.
 * The Rails router and controller classes follow the Rack spec. You can call a controller directly with +SomeController.call(env)+. The router stores the routing parameters in +rack.routing_args+.
