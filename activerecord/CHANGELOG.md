<<<<<<< HEAD
*   Qualify column name inserted by `group` in calculation

    Giving `group` an unqualified column name now works, even if the relation
    has `JOIN` with another table which also has a column of the name.

    *Soutaro Matsumoto*

*   Don't cache prepared statements containing an IN clause or a SQL literal, as
    these queries will change often and are unlikely to have a cache hit.

    *Sean Griffin*

*   Fix `rewhere` in a `has_many` association.

    Fixes #21955.

    *Josh Branchaud*, *Kal*

*   `where` raises ArgumentError on unsupported types.

    Fixes #20473.

    *Jake Worth*

*   Add an immutable string type to help reduce memory usage for apps which do
    not need mutation detection on Strings.

    *Sean Griffin*

*   Give `AcriveRecord::Relation#update` its own deprecation warning when
    passed an `ActiveRecord::Base` instance.

    Fixes #21945.

    *Ted Johansson*

*   Make it possible to pass `:to_table` when adding a foreign key through
    `add_reference`.

    Fixes #21563.

    *Yves Senn*

*   No longer pass depreacted option `-i` to `pg_dump`.

    *Paul Sadauskas*

*   Concurrent `AR::Base#increment!` and `#decrement!` on the same record
    are all reflected in the database rather than overwriting each other.

    *Bogdan Gusiev*

*   Avoid leaking the first relation we call `first` on, per model.

    Fixes #21921.

    *Matthew Draper*, *Jean Boussier*

*   Remove unused `pk_and_sequence_for` in AbstractMysqlAdapter.

    *Ryuta Kamizono*
=======
*   Don't cache arguments in #find_by if they are an ActiveRecord::Relation

    Fixes #20817

    *Hiroaki Izu*
>>>>>>> f798cbd2

*   Allow fixtures files to set the model class in the YAML file itself.

    To load the fixtures file `accounts.yml` as the `User` model, use:

          _fixture:
            model_class: User
          david:
            name: David

    Fixes #9516.

    *Roque Pinel*

*   Don't require a database connection to load a class which uses acceptance
    validations.

    *Sean Griffin*

*   Correctly apply `unscope` when preloading through associations.

    *Jimmy Bourassa*

*   Fixed taking precision into count when assigning a value to timestamp attribute

    Timestamp column can have less precision than ruby timestamp
    In result in how big a fraction of a second can be stored in the
    database.


      m = Model.create!
      m.created_at.usec == m.reload.created_at.usec
        # => false
        # due to different precision in Time.now and database column

    If the precision is low enough, (mysql default is 0, so it is always low
    enough by default) the value changes when model is reloaded from the
    database. This patch fixes that issue ensuring that any timestamp
    assigned as an attribute is converted to column precision under the
    attribute.

    *Bogdan Gusiev*

*   Introduce `connection.data_sources` and `connection.data_source_exists?`.
    These methods determine what relations can be used to back Active Record
    models (usually tables and views).

    Also deprecate `SchemaCache#tables`, `SchemaCache#table_exists?` and
    `SchemaCache#clear_table_cache!` in favor of their new data source
    counterparts.

    *Yves Senn*, *Matthew Draper*

*   Add `ActiveRecord::Base.ignored_columns` to make some columns
    invisible from ActiveRecord.

    *Jean Boussier*

*   `ActiveRecord::Tasks::MySQLDatabaseTasks` fails if shellout to
    mysql commands (like `mysqldump`) is not successful.

    *Steve Mitchell*

*   Ensure `select` quotes aliased attributes, even when using `from`.

    Fixes #21488

    *Sean Griffin & @johanlunds*

*   MySQL: support `unsigned` numeric data types.

    Example:

        create_table :foos do |t|
          t.unsigned_integer :quantity
          t.unsigned_bigint  :total
          t.unsigned_float   :percentage
          t.unsigned_decimal :price, precision: 10, scale: 2
        end

    The `unsigned: true` option may be used for the primary key:

        create_table :foos, id: :bigint, unsigned: true do |t|
          …
        end

    *Ryuta Kamizono*

*   Add `#views` and `#view_exists?` methods on connection adapters.

    *Ryuta Kamizono*

*   Correctly dump composite primary key.

    Example:

        create_table :barcodes, primary_key: ["region", "code"] do |t|
          t.string :region
          t.integer :code
        end

    *Ryuta Kamizono*

*   Lookup the attribute name for `restrict_with_error` messages on the
    model class that defines the association.

    *kuboon*, *Ronak Jangir*

*   Correct query for PostgreSQL 8.2 compatibility.

    *Ben Murphy*, *Matthew Draper*

*   `bin/rake db:migrate` uses
    `ActiveRecord::Tasks::DatabaseTasks.migrations_paths` instead of
    `Migrator.migrations_paths`.

    *Tobias Bielohlawek*

*   Support dropping indexes concurrently in PostgreSQL.

    See http://www.postgresql.org/docs/9.4/static/sql-dropindex.html for more
    details.

    *Grey Baker*

*   Deprecate passing conditions to `ActiveRecord::Relation#delete_all`
    and `ActiveRecord::Relation#destroy_all`.

    *Wojciech Wnętrzak*

*   PostgreSQL, `create_schema`, `drop_schema` and `rename_table` now quote
    schema names.

    Fixes #21418.

    Example:

        create_schema("my.schema")
        # CREATE SCHEMA "my.schema";

    *Yves Senn*

*   PostgreSQL, add `:if_exists` option to `#drop_schema`. This makes it
    possible to drop a schema that might exist without raising an exception if
    it doesn't.

    *Yves Senn*

*   Only try to nullify has_one target association if the record is persisted.

    Fixes #21223.

    *Agis Anastasopoulos*

*   Uniqueness validator raises descriptive error when running on a persisted
    record without primary key.

    Fixes #21304.

    *Yves Senn*

*   Add a native JSON data type support in MySQL.

    Example:

        create_table :json_data_type do |t|
          t.json :settings
        end

    *Ryuta Kamizono*

*   Descriptive error message when fixtures contain a missing column.

    Fixes #21201.

    *Yves Senn*

*   `ActiveRecord::Tasks::PostgreSQLDatabaseTasks` fail if shellout to
    postgresql commands (like `pg_dump`) is not successful.

    *Bryan Paxton*, *Nate Berkopec*

*   Add `ActiveRecord::Relation#in_batches` to work with records and relations
    in batches.

    Available options are `of` (batch size), `load`, `begin_at`, and `end_at`.

    Examples:

        Person.in_batches.each_record(&:party_all_night!)
        Person.in_batches.update_all(awesome: true)
        Person.in_batches.delete_all
        Person.in_batches.each do |relation|
          relation.delete_all
          sleep 10 # Throttles the delete queries
        end

    Fixes #20933.

    *Sina Siadat*

*   Added methods for PostgreSQL geometric data types to use in migrations.

    Example:

        create_table :foo do |t|
          t.line :foo_line
          t.lseg :foo_lseg
          t.box :foo_box
          t.path :foo_path
          t.polygon :foo_polygon
          t.circle :foo_circle
        end

    *Mehmet Emin İNAÇ*

*   Add `cache_key` to ActiveRecord::Relation.

    Example:

      @users = User.where("name like ?", "%Alberto%")
      @users.cache_key
      => "/users/query-5942b155a43b139f2471b872ac54251f-3-20150714212107656125000"

    *Alberto Fernández-Capel*

*   Properly allow uniqueness validations on primary keys.

    Fixes #20966.

    *Sean Griffin*, *presskey*

*   Don't raise an error if an association failed to destroy when `destroy` was
    called on the parent (as opposed to `destroy!`).

    Fixes #20991.

    *Sean Griffin*

*   `ActiveRecord::RecordNotFound` modified to store model name, primary_key and
    id of the caller model. It allows the catcher of this exception to make
    a better decision to what to do with it.

    Example:

        class SomeAbstractController < ActionController::Base
          rescue_from ActiveRecord::RecordNotFound, with: :redirect_to_404

          private def redirect_to_404(e)
            return redirect_to(posts_url) if e.model == 'Post'
            raise
          end
        end

    *Sameer Rahmani*

*   Deprecate the keys for association `restrict_dependent_destroy` errors in favor
    of new key names.

    Previously `has_one` and `has_many` associations were using the
    `one` and `many` keys respectively. Both of these keys have special
    meaning in I18n (they are considered to be pluralizations) so by
    renaming them to `has_one` and `has_many` we make the messages more explicit
    and most importantly they don't clash with linguistical systems that need to
    validate translation keys (and their pluralizations).

    The `:'restrict_dependent_destroy.one'` key should be replaced with
    `:'restrict_dependent_destroy.has_one'`, and `:'restrict_dependent_destroy.many'`
    with `:'restrict_dependent_destroy.has_many'`.

    *Roque Pinel*, *Christopher Dell*

*   Fix state being carried over from previous transaction.

    Considering the following example where `name` is a required attribute.
    Before we had `new_record?` returning `true` for a persisted record:

        author = Author.create! name: 'foo'
        author.name = nil
        author.save        # => false
        author.new_record? # => true

    Fixes #20824.

    *Roque Pinel*

*   Correctly ignore `mark_for_destruction` when `autosave` isn't set to `true`
    when validating associations.

    Fixes #20882.

    *Sean Griffin*

*   Fix a bug where counter_cache doesn't always work with polymorphic
    relations.

    Fixes #16407.

    *Stefan Kanev*, *Sean Griffin*

*   Ensure that cyclic associations with autosave don't cause duplicate errors
    to be added to the parent record.

    Fixes #20874.

    *Sean Griffin*

*   Ensure that `ActionController::Parameters` can still be passed to nested
    attributes.

    Fixes #20922.

    *Sean Griffin*

*   Deprecate force association reload by passing a truthy argument to
    association method.

    For collection association, you can call `#reload` on association proxy to
    force a reload:

        @user.posts.reload   # Instead of @user.posts(true)

    For singular association, you can call `#reload` on the parent object to
    clear its association cache then call the association method:

        @user.reload.profile   # Instead of @user.profile(true)

    Passing a truthy argument to force association to reload will be removed in
    Rails 5.1.

    *Prem Sichanugrist*

*   Replaced `ActiveSupport::Concurrency::Latch` with `Concurrent::CountDownLatch`
    from the concurrent-ruby gem.

    *Jerry D'Antonio*

*   Fix through associations using scopes having the scope merged multiple
    times.

    Fixes #20721.
    Fixes #20727.

    *Sean Griffin*

*   `ActiveRecord::Base.dump_schema_after_migration` applies migration tasks
    other than `db:migrate`. (eg. `db:rollback`, `db:migrate:dup`, ...)

    Fixes #20743.

    *Yves Senn*

*   Add alternate syntax to make `change_column_default` reversible.

    User can pass in `:from` and `:to` to make `change_column_default` command
    become reversible.

    Example:

        change_column_default :posts, :status, from: nil, to: "draft"
        change_column_default :users, :authorized, from: true, to: false

    *Prem Sichanugrist*

*   Prevent error when using `force_reload: true` on an unassigned polymorphic
    belongs_to association.

    Fixes #20426.

    *James Dabbs*

*   Correctly raise `ActiveRecord::AssociationTypeMismatch` when assigning
    a wrong type to a namespaced association.

    Fixes #20545.

    *Diego Carrion*

*   `validates_absence_of` respects `marked_for_destruction?`.

    Fixes #20449.

    *Yves Senn*

*   Include the `Enumerable` module in `ActiveRecord::Relation`

    *Sean Griffin & bogdan*

*   Use `Enumerable#sum` in `ActiveRecord::Relation` if a block is given.

    *Sean Griffin*

*   Let `WITH` queries (Common Table Expressions) be explainable.

    *Vladimir Kochnev*

*   Make `remove_index :table, :column` reversible.

    *Yves Senn*

*   Fixed an error which would occur in dirty checking when calling
    `update_attributes` from a getter.

    Fixes #20531.

    *Sean Griffin*

*   Make `remove_foreign_key` reversible. Any foreign key options must be
    specified, similar to `remove_column`.

    *Aster Ryan*

*   Add `:_prefix` and `:_suffix` options to `enum` definition.

    Fixes #17511, #17415.

    *Igor Kapkov*

*   Correctly handle decimal arrays with defaults in the schema dumper.

    Fixes #20515.

    *Sean Griffin & jmondo*

*   Deprecate the PostgreSQL `:point` type in favor of a new one which will return
    `Point` objects instead of an `Array`

    *Sean Griffin*

*   Ensure symbols passed to `ActiveRecord::Relation#select` are always treated
    as columns.

    Fixes #20360.

    *Sean Griffin*

*   Do not set `sql_mode` if `strict: :default` is specified.

        # config/database.yml
        production:
          adapter: mysql2
          database: foo_prod
          user: foo
          strict: :default

    *Ryuta Kamizono*

*   Allow proc defaults to be passed to the attributes API. See documentation
    for examples.

    *Sean Griffin*, *Kir Shatrov*

*   SQLite: `:collation` support for string and text columns.

    Example:

        create_table :foo do |t|
          t.string :string_nocase, collation: 'NOCASE'
          t.text :text_rtrim, collation: 'RTRIM'
        end

        add_column :foo, :title, :string, collation: 'RTRIM'

        change_column :foo, :title, :string, collation: 'NOCASE'

    *Akshay Vishnoi*

*   Allow the use of symbols or strings to specify enum values in test
    fixtures:

        awdr:
          title: "Agile Web Development with Rails"
          status: :proposed

    *George Claghorn*

*   Clear query cache when `ActiveRecord::Base#reload` is called.

    *Shane Hender, Pierre Nespo*

*   Include stored procedures and function on the MySQL structure dump.

    *Jonathan Worek*

*   Pass `:extend` option for `has_and_belongs_to_many` associations to the
    underlying `has_many :through`.

    *Jaehyun Shin*

*   Deprecate `Relation#uniq` use `Relation#distinct` instead.

    See #9683.

    *Yves Senn*

*   Allow single table inheritance instantiation to work when storing
    demodulized class names.

    *Alex Robbin*

*   Correctly pass MySQL options when using `structure_dump` or
    `structure_load`.

    Specifically, it fixes an issue when using SSL authentication.

    *Alex Coomans*

*   Dump indexes in `create_table` instead of `add_index`.

    If the adapter supports indexes in `create_table`, generated SQL is
    slightly more efficient.

    *Ryuta Kamizono*

*   Correctly dump `:options` on `create_table` for MySQL.

    *Ryuta Kamizono*

*   PostgreSQL: `:collation` support for string and text columns.

    Example:

        create_table :foos do |t|
          t.string :string_en, collation: 'en_US.UTF-8'
          t.text   :text_ja,   collation: 'ja_JP.UTF-8'
        end

    *Ryuta Kamizono*

*   Remove `ActiveRecord::Serialization::XmlSerializer` from core.

    *Zachary Scott*

*   Make `unscope` aware of "less than" and "greater than" conditions.

    *TAKAHASHI Kazuaki*

*   `find_by` and `find_by!` raise `ArgumentError` when called without
    arguments.

    *Kohei Suzuki*

*   Revert behavior of `db:schema:load` back to loading the full
    environment. This ensures that initializers are run.

    Fixes #19545.

    *Yves Senn*

*   Fix missing index when using `timestamps` with the `index` option.

    The `index` option used with `timestamps` should be passed to both
    `column` definitions for `created_at` and `updated_at` rather than just
    the first.

    *Paul Mucur*

*   Rename `:class` to `:anonymous_class` in association options.

    Fixes #19659.

    *Andrew White*

*   Autosave existing records on a has many through association when the parent
    is new.

    Fixes #19782.

    *Sean Griffin*

*   Fixed a bug where uniqueness validations would error on out of range values,
    even if an validation should have prevented it from hitting the database.

    *Andrey Voronkov*

*   MySQL: `:charset` and `:collation` support for string and text columns.

    Example:

        create_table :foos do |t|
          t.string :string_utf8_bin, charset: 'utf8', collation: 'utf8_bin'
          t.text   :text_ascii,      charset: 'ascii'
        end

    *Ryuta Kamizono*

*   Foreign key related methods in the migration DSL respect
    `ActiveRecord::Base.pluralize_table_names = false`.

    Fixes #19643.

    *Mehmet Emin İNAÇ*

*   Reduce memory usage from loading types on PostgreSQL.

    Fixes #19578.

    *Sean Griffin*

*   Add `config.active_record.warn_on_records_fetched_greater_than` option.

    When set to an integer, a warning will be logged whenever a result set
    larger than the specified size is returned by a query.

    Fixes #16463.

    *Jason Nochlin*

*   Ignore `.psqlrc` when loading database structure.

    *Jason Weathered*

*   Fix referencing wrong table aliases while joining tables of has many through
    association (only when calling calculation methods).

    Fixes #19276.

    *pinglamb*

*   Correctly persist a serialized attribute that has been returned to
    its default value by an in-place modification.

    Fixes #19467.

    *Matthew Draper*

*   Fix generating the schema file when using PostgreSQL `BigInt[]` data type.
    Previously the `limit: 8` was not coming through, and this caused it to
    become `Int[]` data type after rebuilding from the schema.

    Fixes #19420.

    *Jake Waller*

*   Reuse the `CollectionAssociation#reader` cache when the foreign key is
    available prior to save.

    *Ben Woosley*

*   Add `config.active_record.dump_schemas` to fix `db:structure:dump`
    when using schema_search_path and PostgreSQL extensions.

    Fixes #17157.

    *Ryan Wallace*

*   Renaming `use_transactional_fixtures` to `use_transactional_tests` for clarity.

    Fixes #18864.

    *Brandon Weiss*

*   Increase pg gem version requirement to `~> 0.18`. Earlier versions of the
    pg gem are known to have problems with Ruby 2.2.

    *Matt Brictson*

*   Correctly dump `serial` and `bigserial`.

    *Ryuta Kamizono*

*   Fix default `format` value in `ActiveRecord::Tasks::DatabaseTasks#schema_file`.

    *James Cox*

*   Don't enroll records in the transaction if they don't have commit callbacks.
    This was causing a memory leak when creating many records inside a transaction.

    Fixes #15549.

    *Will Bryant*, *Aaron Patterson*

*   Correctly create through records when created on a has many through
    association when using `where`.

    Fixes #19073.

    *Sean Griffin*

*   Add `SchemaMigration.create_table` support for any unicode charsets with MySQL.

    *Ryuta Kamizono*

*   PostgreSQL no longer disables user triggers if system triggers can't be
    disabled. Disabling user triggers does not fulfill what the method promises.
    Rails currently requires superuser privileges for this method.

    If you absolutely rely on this behavior, consider patching
    `disable_referential_integrity`.

    *Yves Senn*

*   Restore aborted transaction state when `disable_referential_integrity` fails
    due to missing permissions.

    *Toby Ovod-Everett*, *Yves Senn*

*   In PostgreSQL, print a warning message if `disable_referential_integrity`
    fails due to missing permissions.

    *Andrey Nering*, *Yves Senn*

*   Allow a `:limit` option for MySQL bigint primary key support.

    Example:

        create_table :foos, id: :primary_key, limit: 8 do |t|
        end

        # or

        create_table :foos, id: false do |t|
          t.primary_key :id, limit: 8
        end

    *Ryuta Kamizono*

*   `belongs_to` will now trigger a validation error by default if the association is not present.
    You can turn this off on a per-association basis with `optional: true`.
    (Note this new default only applies to new Rails apps that will be generated with
    `config.active_record.belongs_to_required_by_default = true` in initializer.)

    *Josef Šimánek*

*   Fixed `ActiveRecord::Relation#becomes!` and `changed_attributes` issues for type
    columns.

    Fixes #17139.

    *Miklos Fazekas*

*   Format the time string according to the precision of the time column.

    *Ryuta Kamizono*

*   Allow a `:precision` option for time type columns.

    *Ryuta Kamizono*

*   Add `ActiveRecord::Base.suppress` to prevent the receiver from being saved
    during the given block.

    For example, here's a pattern of creating notifications when new comments
    are posted. (The notification may in turn trigger an email, a push
    notification, or just appear in the UI somewhere):

        class Comment < ActiveRecord::Base
          belongs_to :commentable, polymorphic: true
          after_create -> { Notification.create! comment: self,
            recipients: commentable.recipients }
        end

    That's what you want the bulk of the time. A new comment creates a new
    Notification. There may be edge cases where you don't want that, like
    when copying a commentable and its comments, in which case write a
    concern with something like this:

        module Copyable
          def copy_to(destination)
            Notification.suppress do
              # Copy logic that creates new comments that we do not want triggering
              # notifications.
            end
          end
        end

    *Michael Ryan*

*   `:time` option added for `#touch`.

    Fixes #18905.

    *Hyonjee Joo*

*   Deprecate passing of `start` value to `find_in_batches` and `find_each`
    in favour of `begin_at` value.

    *Vipul A M*

*   Add `foreign_key_exists?` method.

    *Tõnis Simo*

*   Use SQL COUNT and LIMIT 1 queries for `none?` and `one?` methods
    if no block or limit is given, instead of loading the entire
    collection into memory. This applies to relations (e.g. `User.all`)
    as well as associations (e.g. `account.users`)

        # Before:

        users.none?
        # SELECT "users".* FROM "users"

        users.one?
        # SELECT "users".* FROM "users"

        # After:

        users.none?
        # SELECT 1 AS one FROM "users" LIMIT 1

        users.one?
        # SELECT COUNT(*) FROM "users"

    *Eugene Gilburg*

*   Have `enum` perform type casting consistently with the rest of Active
    Record, such as `where`.

    *Sean Griffin*

*   `scoping` no longer pollutes the current scope of sibling classes when using
    STI. e.x.

        StiOne.none.scoping do
          StiTwo.all
        end

    Fixes #18806.

    *Sean Griffin*

*   `remove_reference` with `foreign_key: true` removes the foreign key before
    removing the column. This fixes a bug where it was not possible to remove
    the column on MySQL.

    Fixes #18664.

    *Yves Senn*

*   `find_in_batches` now accepts an `:end_at` parameter that complements the `:start`
     parameter to specify where to stop batch processing.

    *Vipul A M*

*   Fix a rounding problem for PostgreSQL timestamp columns.

    If a timestamp column has a precision specified, it needs to
    format according to that.

    *Ryuta Kamizono*

*   Respect the database default charset for `schema_migrations` table.

    The charset of `version` column in `schema_migrations` table depends
    on the database default charset and collation rather than the encoding
    of the connection.

    *Ryuta Kamizono*

*   Raise `ArgumentError` when passing `nil` or `false` to `Relation#merge`.

    These are not valid values to merge in a relation, so it should warn users
    early.

    *Rafael Mendonça França*

*   Use `SCHEMA` instead of `DB_STRUCTURE` for specifying a structure file.

    This makes the db:structure tasks consistent with test:load_structure.

    *Dieter Komendera*

*   Respect custom primary keys for associations when calling `Relation#where`

    Fixes #18813.

    *Sean Griffin*

*   Fix several edge cases which could result in a counter cache updating
    twice or not updating at all for `has_many` and `has_many :through`.

    Fixes #10865.

    *Sean Griffin*

*   Foreign keys added by migrations were given random, generated names. This
    meant a different `structure.sql` would be generated every time a developer
    ran migrations on their machine.

    The generated part of foreign key names is now a hash of the table name and
    column name, which is consistent every time you run the migration.

    *Chris Sinjakli*

*   Validation errors would be raised for parent records when an association
    was saved when the parent had `validate: false`. It should not be the
    responsibility of the model to validate an associated object unless the
    object was created or modified by the parent.

    This fixes the issue by skipping validations if the parent record is
    persisted, not changed, and not marked for destruction.

    Fixes #17621.

    *Eileen M. Uchitelle, Aaron Patterson*

*   Fix n+1 query problem when eager loading nil associations (fixes #18312)

    *Sammy Larbi*

*   Change the default error message from `can't be blank` to `must exist` for
    the presence validator of the `:required` option on `belongs_to`/`has_one`
    associations.

    *Henrik Nygren*

*   Fixed `ActiveRecord::Relation#group` method when an argument is an SQL
    reserved keyword:

    Example:

        SplitTest.group(:key).count
        Property.group(:value).count

    *Bogdan Gusiev*

*   Added the `#or` method on `ActiveRecord::Relation`, allowing use of the OR
    operator to combine WHERE or HAVING clauses.

    Example:

        Post.where('id = 1').or(Post.where('id = 2'))
        # => SELECT * FROM posts WHERE (id = 1) OR (id = 2)

    *Sean Griffin*, *Matthew Draper*, *Gael Muller*, *Olivier El Mekki*

*   Don't define autosave association callbacks twice from
    `accepts_nested_attributes_for`.

    Fixes #18704.

    *Sean Griffin*

*   Integer types will no longer raise a `RangeError` when assigning an
    attribute, but will instead raise when going to the database.

    Fixes several vague issues which were never reported directly. See the
    commit message from the commit which added this line for some examples.

    *Sean Griffin*

*   Values which would error while being sent to the database (such as an
    ASCII-8BIT string with invalid UTF-8 bytes on SQLite3), no longer error on
    assignment. They will still error when sent to the database, but you are
    given the ability to re-assign it to a valid value.

    Fixes #18580.

    *Sean Griffin*

*   Don't remove join dependencies in `Relation#exists?`

    Fixes #18632.

    *Sean Griffin*

*   Invalid values assigned to a JSON column are assumed to be `nil`.

    Fixes #18629.

    *Sean Griffin*

*   Add `ActiveRecord::Base#accessed_fields`, which can be used to quickly
    discover which fields were read from a model when you are looking to only
    select the data you need from the database.

    *Sean Griffin*

*   Introduce the `:if_exists` option for `drop_table`.

    Example:

        drop_table(:posts, if_exists: true)

    That would execute:

        DROP TABLE IF EXISTS posts

    If the table doesn't exist, `if_exists: false` (the default) raises an
    exception whereas `if_exists: true` does nothing.

    *Cody Cutrer*, *Stefan Kanev*, *Ryuta Kamizono*

*   Don't run SQL if attribute value is not changed for update_attribute method.

    *Prathamesh Sonpatki*

*   `time` columns can now get affected by `time_zone_aware_attributes`. If you have
    set `config.time_zone` to a value other than `'UTC'`, they will be treated
    as in that time zone by default in Rails 5.1. If this is not the desired
    behavior, you can set

        ActiveRecord::Base.time_zone_aware_types = [:datetime]

    A deprecation warning will be emitted if you have a `:time` column, and have
    not explicitly opted out.

    Fixes #3145.

    *Sean Griffin*

*   Tests now run after_commit callbacks. You no longer have to declare
    `uses_transaction ‘test name’` to test the results of an after_commit.

    after_commit callbacks run after committing a transaction whose parent
    is not `joinable?`: un-nested transactions, transactions within test cases,
    and transactions in `console --sandbox`.

    *arthurnn*, *Ravil Bayramgalin*, *Matthew Draper*

*   `nil` as a value for a binary column in a query no longer logs as
    "<NULL binary data>", and instead logs as just "nil".

    *Sean Griffin*

*   `attribute_will_change!` will no longer cause non-persistable attributes to
    be sent to the database.

    Fixes #18407.

    *Sean Griffin*

*   Remove support for the `protected_attributes` gem.

    *Carlos Antonio da Silva*, *Roberto Miranda*

*   Fix accessing of fixtures having non-string labels like Fixnum.

    *Prathamesh Sonpatki*

*   Remove deprecated support to preload instance-dependent associations.

    *Yves Senn*

*   Remove deprecated support for PostgreSQL ranges with exclusive lower bounds.

    *Yves Senn*

*   Remove deprecation when modifying a relation with cached Arel.
    This raises an `ImmutableRelation` error instead.

    *Yves Senn*

*   Added `ActiveRecord::SecureToken` in order to encapsulate generation of
    unique tokens for attributes in a model using `SecureRandom`.

    *Roberto Miranda*

*   Change the behavior of boolean columns to be closer to Ruby's semantics.

    Before this change we had a small set of "truthy", and all others are "falsy".

    Now, we have a small set of "falsy" values and all others are "truthy" matching
    Ruby's semantics.

    *Rafael Mendonça França*

*   Deprecate `ActiveRecord::Base.errors_in_transactional_callbacks=`.

    *Rafael Mendonça França*

*   Change transaction callbacks to not swallow errors.

    Before this change any errors raised inside a transaction callback
    were getting rescued and printed in the logs.

    Now these errors are not rescued anymore and just bubble up, as the other callbacks.

    *Rafael Mendonça França*

*   Remove deprecated `sanitize_sql_hash_for_conditions`.

    *Rafael Mendonça França*

*   Remove deprecated `Reflection#source_macro`.

    *Rafael Mendonça França*

*   Remove deprecated `symbolized_base_class` and `symbolized_sti_name`.

    *Rafael Mendonça França*

*   Remove deprecated `ActiveRecord::Base.disable_implicit_join_references=`.

    *Rafael Mendonça França*

*   Remove deprecated access to connection specification using a string accessor.

    Now all strings will be handled as a URL.

    *Rafael Mendonça França*

*   Change the default `null` value for `timestamps` to `false`.

    *Rafael Mendonça França*

*   Return an array of pools from `connection_pools`.

    *Rafael Mendonça França*

*   Return a null column from `column_for_attribute` when no column exists.

    *Rafael Mendonça França*

*   Remove deprecated `serialized_attributes`.

    *Rafael Mendonça França*

*   Remove deprecated automatic counter caches on `has_many :through`.

    *Rafael Mendonça França*

*   Change the way in which callback chains can be halted.

    The preferred method to halt a callback chain from now on is to explicitly
    `throw(:abort)`.
    In the past, returning `false` in an Active Record `before_` callback had the
    side effect of halting the callback chain.
    This is not recommended anymore and, depending on the value of the
    `ActiveSupport.halt_callback_chains_on_return_false` option, will
    either not work at all or display a deprecation warning.

    *claudiob*

*   Clear query cache on rollback.

    *Florian Weingarten*

*   Fix setting of foreign_key for through associations when building a new record.

    Fixes #12698.

    *Ivan Antropov*

*   Improve dumping of the primary key. If it is not a default primary key,
    correctly dump the type and options.

    Fixes #14169, #16599.

    *Ryuta Kamizono*

*   Format the datetime string according to the precision of the datetime field.

    Incompatible to rounding behavior between MySQL 5.6 and earlier.

    In 5.5, when you insert `2014-08-17 12:30:00.999999` the fractional part
    is ignored. In 5.6, it's rounded to `2014-08-17 12:30:01`:

    http://bugs.mysql.com/bug.php?id=68760

    *Ryuta Kamizono*

*   Allow a precision option for MySQL datetimes.

    *Ryuta Kamizono*

*   Fixed automatic `inverse_of` for models nested in a module.

    *Andrew McCloud*

*   Change `ActiveRecord::Relation#update` behavior so that it can
    be called without passing ids of the records to be updated.

    This change allows updating multiple records returned by
    `ActiveRecord::Relation` with callbacks and validations.

        # Before
        # ArgumentError: wrong number of arguments (1 for 2)
        Comment.where(group: 'expert').update(body: "Group of Rails Experts")

        # After
        # Comments with group expert updated with body "Group of Rails Experts"
        Comment.where(group: 'expert').update(body: "Group of Rails Experts")

    *Prathamesh Sonpatki*

*   Fix `reaping_frequency` option when the value is a string.

    This usually happens when it is configured using `DATABASE_URL`.

    *korbin*

*   Fix error message when trying to create an associated record and the foreign
    key is missing.

    Before this fix the following exception was being raised:

        NoMethodError: undefined method `val' for #<Arel::Nodes::BindParam:0x007fc64d19c218>

    Now the message is:

        ActiveRecord::UnknownAttributeError: unknown attribute 'foreign_key' for Model.

    *Rafael Mendonça França*

*   Fix change detection problem for PostgreSQL bytea type and
    `ArgumentError: string contains null byte` exception with pg-0.18.

    Fixes #17680.

    *Lars Kanis*

*   When a table has a composite primary key, the `primary_key` method for
    SQLite3 and PostgreSQL adapters was only returning the first field of the key.
    Ensures that it will return nil instead, as Active Record doesn't support
    composite primary keys.

    Fixes #18070.

    *arthurnn*

*   `validates_size_of` / `validates_length_of` do not count records
    which are `marked_for_destruction?`.

    Fixes #7247.

    *Yves Senn*

*   Ensure `first!` and friends work on loaded associations.

    Fixes #18237.

    *Sean Griffin*

*   `eager_load` preserves readonly flag for associations.

    Fixes #15853.

    *Takashi Kokubun*

*   Provide `:touch` option to `save()` to accommodate saving without updating
    timestamps.

    Fixes #18202.

    *Dan Olson*

*   Provide a more helpful error message when an unsupported class is passed to
    `serialize`.

    Fixes #18224.

    *Sean Griffin*

*   Add bigint primary key support for MySQL.

    Example:

        create_table :foos, id: :bigint do |t|
        end

    *Ryuta Kamizono*

*   Support for any type of primary key.

    Fixes #14194.

    *Ryuta Kamizono*

*   Dump the default `nil` for PostgreSQL UUID primary key.

    *Ryuta Kamizono*

*   Add a `:foreign_key` option to `references` and associated migration
    methods. The model and migration generators now use this option, rather than
    the `add_foreign_key` form.

    *Sean Griffin*

*   Don't raise when writing an attribute with an out-of-range datetime passed
    by the user.

    *Grey Baker*

*   Replace deprecated `ActiveRecord::Tasks::DatabaseTasks#load_schema` with
    `ActiveRecord::Tasks::DatabaseTasks#load_schema_for`.

    *Yves Senn*

*   Fix bug with `ActiveRecord::Type::Numeric` that caused negative values to
    be marked as having changed when set to the same negative value.

    Fixes #18161.

    *Daniel Fox*

*   Introduce `force: :cascade` option for `create_table`. Using this option
    will recreate tables even if they have dependent objects (like foreign keys).
    `db/schema.rb` now uses `force: :cascade`. This makes it possible to
    reload the schema when foreign keys are in place.

    *Matthew Draper*, *Yves Senn*

*   `db:schema:load` and `db:structure:load` no longer purge the database
    before loading the schema. This is left for the user to do.
    `db:test:prepare` will still purge the database.

    Fixes #17945.

    *Yves Senn*

*   Fix undesirable RangeError by `Type::Integer`. Add `Type::UnsignedInteger`.

    *Ryuta Kamizono*

*   Add `foreign_type` option to `has_one` and `has_many` association macros.

    This option enables to define the column name of associated object's type for polymorphic associations.

    *Ulisses Almeida*, *Kassio Borges*

*   Remove deprecated behavior allowing nested arrays to be passed as query
    values.

    *Melanie Gilman*

*   Deprecate passing a class as a value in a query. Users should pass strings
    instead.

    *Melanie Gilman*

*   `add_timestamps` and `remove_timestamps` now properly reversible with
    options.

    *Noam Gagliardi-Rabinovich*

*   `ActiveRecord::ConnectionAdapters::ColumnDumper#column_spec` and
    `ActiveRecord::ConnectionAdapters::ColumnDumper#prepare_column_options` no
    longer have a `types` argument. They should access
    `connection#native_database_types` directly.

    *Yves Senn*

Please check [4-2-stable](https://github.com/rails/rails/blob/4-2-stable/activerecord/CHANGELOG.md) for previous changes.<|MERGE_RESOLUTION|>--- conflicted
+++ resolved
@@ -1,4 +1,9 @@
-<<<<<<< HEAD
+*   Don't cache arguments in #find_by if they are an ActiveRecord::Relation
+
+    Fixes #20817
+
+    *Hiroaki Izu*
+
 *   Qualify column name inserted by `group` in calculation
 
     Giving `group` an unqualified column name now works, even if the relation
@@ -60,13 +65,6 @@
 *   Remove unused `pk_and_sequence_for` in AbstractMysqlAdapter.
 
     *Ryuta Kamizono*
-=======
-*   Don't cache arguments in #find_by if they are an ActiveRecord::Relation
-
-    Fixes #20817
-
-    *Hiroaki Izu*
->>>>>>> f798cbd2
 
 *   Allow fixtures files to set the model class in the YAML file itself.
 
