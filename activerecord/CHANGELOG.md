--- conflicted
+++ resolved
@@ -1,15 +1,11 @@
-<<<<<<< HEAD
-*   Improve a dump of the primary key support. If it is not a default primary key,
-    correctly dump the type and options.
-=======
 *   Fixed setting of foreign_key for through associations while building of new record.
 
     Fixes #12698.
 
     *Ivan Antropov*
 
-*   Fixed serialization for records with an attribute named `format`.
->>>>>>> 1e0130f7
+*   Improve a dump of the primary key support. If it is not a default primary key,
+    correctly dump the type and options.
 
     Fixes #14169, #16599.
 
