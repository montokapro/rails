class Comment < ActiveRecord::Base
  scope :limit_by, lambda {|l| limit(l) }
  scope :containing_the_letter_e, -> { where("comments.body LIKE '%e%'") }
  scope :not_again, -> { where("comments.body NOT LIKE '%again%'") }
  scope :for_first_post, -> { where(:post_id => 1) }
  scope :for_first_author, -> { joins(:post).where("posts.author_id" => 1) }
  scope :created, -> { all }

  belongs_to :post, :counter_cache => true
  has_many :ratings

  belongs_to :first_post, :foreign_key => :post_id

  has_many :children, :class_name => 'Comment', :foreign_key => :parent_id
  belongs_to :parent, :class_name => 'Comment', :counter_cache => :children_count

  def self.what_are_you
    'a comment...'
  end

  def self.search_by_type(q)
    where("#{QUOTED_TYPE} = ?", q)
  end

  def self.all_as_method
    all
  end
  scope :all_as_scope, -> { all }

  def to_s
    body
  end
end

class SpecialComment < Comment
end

class SubSpecialComment < SpecialComment
end

class VerySpecialComment < Comment
<<<<<<< HEAD
end

class CommentThatAutomaticallyAltersPostBody < Comment
  belongs_to :post, class_name: "PostThatLoadsCommentsInAnAfterSaveHook", foreign_key: :post_id

  after_save do |comment|
    comment.post.update_attributes(body: "Automatically altered")
  end
=======
  scope :special_parent, -> (special_rating) { where parent_id: special_rating.special_comment.id }
>>>>>>> 9c3afdc3
end<|MERGE_RESOLUTION|>--- conflicted
+++ resolved
@@ -39,7 +39,7 @@
 end
 
 class VerySpecialComment < Comment
-<<<<<<< HEAD
+  scope :special_parent, -> (special_rating) { where parent_id: special_rating.special_comment.id }
 end
 
 class CommentThatAutomaticallyAltersPostBody < Comment
@@ -48,7 +48,4 @@
   after_save do |comment|
     comment.post.update_attributes(body: "Automatically altered")
   end
-=======
-  scope :special_parent, -> (special_rating) { where parent_id: special_rating.special_comment.id }
->>>>>>> 9c3afdc3
 end