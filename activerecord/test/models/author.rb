--- conflicted
+++ resolved
@@ -88,14 +88,10 @@
   has_many :special_categories, through: :special_categorizations, source: :category
   has_one  :special_category,   through: :special_categorizations, source: :category
 
-<<<<<<< HEAD
+  has_many :special_categories_with_conditions, -> { where(categorizations: { special: true }) }, through: :categorizations, source: :category
+  has_many :nonspecial_categories_with_conditions, -> { where(categorizations: { special: false }) }, through: :categorizations, source: :category
+
   has_many :categories_like_general, -> { where(name: "General") }, through: :categorizations, source: :category, class_name: "Category"
-=======
-  has_many :special_categories_with_conditions, -> { where(categorizations: {special: true}) }, :through => :categorizations, :source => :category
-  has_many :nonspecial_categories_with_conditions, -> { where(categorizations: {special: false}) }, :through => :categorizations, :source => :category
-
-  has_many :categories_like_general, -> { where(:name => 'General') }, :through => :categorizations, :source => :category, :class_name => 'Category'
->>>>>>> eebcebde
 
   has_many :categorized_posts, through: :categorizations, source: :post
   has_many :unique_categorized_posts, -> { distinct }, through: :categorizations, source: :post
