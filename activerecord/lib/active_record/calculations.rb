--- conflicted
+++ resolved
@@ -250,114 +250,6 @@
           [column_name || :all, options]
         end
 
-<<<<<<< HEAD
-=======
-        def construct_calculation_sql(operation, column_name, options) #:nodoc:
-          operation = operation.to_s.downcase
-          options = options.symbolize_keys
-
-          scope           = scope(:find)
-          merged_includes = merge_includes(scope ? scope[:include] : [], options[:include])
-          aggregate_alias = column_alias_for(operation, column_name)
-          column_name     = "#{connection.quote_table_name(table_name)}.#{column_name}" if column_names.include?(column_name.to_s)
-
-          if operation == 'count'
-            if merged_includes.any?
-              options[:distinct] = true
-              column_name = options[:select] || [connection.quote_table_name(table_name), primary_key] * '.'
-            end
-
-            if options[:distinct]
-              use_workaround = !connection.supports_count_distinct?
-            end
-          end
-
-          if options[:distinct] && column_name.to_s !~ /\s*DISTINCT\s+/i
-            distinct = 'DISTINCT ' 
-          end
-          sql = "SELECT #{operation}(#{distinct}#{column_name}) AS #{aggregate_alias}"
-
-          # A (slower) workaround if we're using a backend, like sqlite, that doesn't support COUNT DISTINCT.
-          sql = "SELECT COUNT(*) AS #{aggregate_alias}" if use_workaround
-
-          sql << ", #{options[:group_field]} AS #{options[:group_alias]}" if options[:group]
-          if options[:from]
-            sql << " FROM #{options[:from]} "
-          elsif scope && scope[:from]
-            sql << " FROM #{scope[:from]} "
-          else
-            sql << " FROM (SELECT #{distinct}#{column_name}" if use_workaround
-            sql << " FROM #{connection.quote_table_name(table_name)} "
-          end
-
-          joins = ""
-          add_joins!(joins, options[:joins], scope)
-
-          if merged_includes.any?
-            join_dependency = ActiveRecord::Associations::ClassMethods::JoinDependency.new(self, merged_includes, joins)
-            sql << join_dependency.join_associations.collect{|join| join.association_join }.join
-          end
-
-          sql << joins unless joins.blank?
-
-          add_conditions!(sql, options[:conditions], scope)
-          add_limited_ids_condition!(sql, options, join_dependency) if join_dependency && !using_limitable_reflections?(join_dependency.reflections) && ((scope && scope[:limit]) || options[:limit])
-
-          if options[:group]
-            group_key = connection.adapter_name == 'FrontBase' ?  :group_alias : :group_field
-            sql << " GROUP BY #{options[group_key]} "
-          end
-
-          if options[:group] && options[:having]
-            having = sanitize_sql_for_conditions(options[:having])
-
-            # FrontBase requires identifiers in the HAVING clause and chokes on function calls
-            if connection.adapter_name == 'FrontBase'
-              having.downcase!
-              having.gsub!(/#{operation}\s*\(\s*#{column_name}\s*\)/, aggregate_alias)
-            end
-
-            sql << " HAVING #{having} "
-          end
-
-          sql << " ORDER BY #{options[:order]} "       if options[:order]
-          add_limit!(sql, options, scope)
-          sql << ") #{aggregate_alias}_subquery" if use_workaround
-          sql
-        end
-
-        def execute_simple_calculation(operation, column_name, column, options) #:nodoc:
-          value = connection.select_value(construct_calculation_sql(operation, column_name, options))
-          type_cast_calculated_value(value, column, operation)
-        end
-
-        def execute_grouped_calculation(operation, column_name, column, options) #:nodoc:
-          group_attr      = options[:group].to_s
-          association     = reflect_on_association(group_attr.to_sym)
-          associated      = association && association.macro == :belongs_to # only count belongs_to associations
-          group_field     = associated ? association.primary_key_name : group_attr
-          group_alias     = column_alias_for(group_field)
-          group_column    = column_for group_field
-          sql             = construct_calculation_sql(operation, column_name, options.merge(:group_field => group_field, :group_alias => group_alias))
-          calculated_data = connection.select_all(sql)
-          aggregate_alias = column_alias_for(operation, column_name)
-
-          if association
-            key_ids     = calculated_data.collect { |row| row[group_alias] }
-            key_records = association.klass.base_class.find(key_ids)
-            key_records = key_records.inject({}) { |hsh, r| hsh.merge(r.id => r) }
-          end
-
-          calculated_data.inject(ActiveSupport::OrderedHash.new) do |all, row|
-            key   = type_cast_calculated_value(row[group_alias], group_column)
-            key   = key_records[key] if associated
-            value = row[aggregate_alias]
-            all[key] = type_cast_calculated_value(value, column, operation)
-            all
-          end
-        end
->>>>>>> 600a89f2
-
       private
         def validate_calculation_options(operation, options = {})
           options.assert_valid_keys(CALCULATIONS_OPTIONS)
