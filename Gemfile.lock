--- conflicted
+++ resolved
@@ -406,12 +406,8 @@
   kindlerb (~> 1.2.0)
   libxml-ruby
   listen (>= 3.0.5, < 3.2)
-<<<<<<< HEAD
+  mathn
   minitest-bisect
-=======
-  mathn
-  minitest (< 5.3.4)
->>>>>>> e7a33a5e
   mocha (~> 0.14)
   mysql2 (>= 0.4.4)
   nokogiri (>= 1.6.8)
